import os
from typing import List, Tuple, Dict, Any
import json
import math

from lib import Block
from lib.TableFileManager import TableFileManager
from lib.Schema import Schema
from lib.Attribute import Attribute
from lib.Condition import Condition
from lib.Index import HashIndex
from lib.Block import Block

import hashlib
import pickle
import struct
import os

class StorageManager:
    """
    Representation of Storage Manager Component of a DBMS
    """

    def __init__(self, base_path: str) -> None:
        """
        Initialize the StorageManager with the given base path.
        Ensures the information_schema table exists.

        :param base_path: Path where table files are stored.
        """
        self.base_path: str = base_path
        TableFileManager.base_path = base_path

        self.information_schema: TableFileManager
        self.tables: Dict[str, TableFileManager] = {}

        self._initialize_information_schema()

        self.index: HashIndex

    def _initialize_information_schema(self) -> None:
        """
        Initialize or load the information_schema table that holds table names.
        """
        schema = Schema([Attribute("table_name", "varchar", 50)])
        self.information_schema = TableFileManager("information_schema", schema)
        self.tables["information_schema"] = self.information_schema

        table_names = self.get_table_data("information_schema")
        for table_name in table_names:
            table_name = table_name[0]
            self.tables[table_name] = TableFileManager(table_name)

    def create_table(self, table_name: str, schema: Schema) -> None:
        """
        Creates a new table with the given name and schema.

        :param table_name: Name of the table to create.
        :param schema: The schema object that defines the table structure.
        """
        if table_name in self.tables:
            raise ValueError(f"Table {table_name} already exists.")

        table_manager = TableFileManager(table_name, schema)
        self.tables[table_name] = table_manager

        self.__add_table_to_information_schema(table_name)

    def get_table_data(
        self, table_name: str, condition: Condition | None = None
    ) -> List[Tuple[Any, ...]]:
        """
        Retrieves all records from a specified table.

        :param condition: Condition
        :param table_name: The name of the table to fetch data from.
        :return: A list of tuples containing the table records.
        """
        if table_name not in self.tables:
            raise ValueError(f"Table {table_name} not found.")

        records = self.tables[table_name].read_table()
        attributes = [
            col[0] for col in self.get_table_schema(table_name).get_metadata()
        ]
        types = [col[1] for col in self.get_table_schema(table_name).get_metadata()]

        if condition and table_name != "information_schema":
            try:
                if condition.operand1["isAttribute"]:
                    col_1 = attributes.index(condition.operand1["value"])
                    condition.operand1["type"] = types[col_1]
                else:
                    col_1 = condition.operand1["value"]

                if condition.operand2["isAttribute"]:
                    col_2 = attributes.index(condition.operand2["value"])
                    condition.operand1["type"] = types[col_2]
                else:
                    col_2 = condition.operand2["value"]

            except Exception:
                raise ValueError("There's an error in the column input")

            # print(condition.operand1, condition.operand2) # testing purposes

            
            if condition.operand1["type"] != condition.operand2["type"]:
                raise ValueError(
                    f"TypeError: {condition.operand1['type']} with {condition.operand2['type']}"
                )

            temp_rec = []
            if condition.operand1["isAttribute"]:
                if condition.operand2["isAttribute"]:
                    for i in range(len(records)):
                        if condition.evaluate(records[i][col_1], records[i][col_2]):
                            temp_rec.append(records[i])

                else:  # Either col_2 string or integer
                    is_indexed = self.get_index(table_name, condition.operand1["value"], condition.operand2["value"], condition.operand2["type"])
                    print("is_indexed = ", is_indexed) 
                    if (is_indexed == None) :
                        for i in range(len(records)):
                            if condition.evaluate(records[i][col_1], col_2):
                                temp_rec.append(records[i])
                    else :
                        temp_rec = is_indexed
            else:  # Either col_1 string or integer
                if condition.operand2["isAttribute"]:
                    is_indexed = self.get_index(table_name, condition.operand2["value"], condition.operand1["value"], condition.operand1["type"])
                    print("is_indexed = ", is_indexed) 
                    if (is_indexed == None) :
                        for i in range(len(records)):
                            if condition.evaluate(col_1, records[i][col_2]):
                                temp_rec.append(records[i])
                    else :
                        temp_rec = is_indexed
                else:  # Either col_2 string or integer
                    for i in range(len(records)):
                        if condition.evaluate(col_1, col_2):
                            temp_rec.append(records[i])
            records = temp_rec

        return records

    def update_table_record(self, table_name: str, condition: Condition) -> int:
        # TODO: update_table_record, NOTE FUNGSI INI BAKAL DIUBAH LAGI PARAMETER/NAMANYA
        pass

    def insert_into_table(self, table_name: str, values: List[Tuple[Any, ...]]) -> None:
        """
        Insert tuples of data into the specified table.

        :param table_name: Name of the table to insert to.
        :param values: Tuples of data to be inserted.
        """
        if table_name not in self.tables:
            raise ValueError(f"{table_name} not in database")
        self.tables[table_name].write_table(values)

    def delete_table(self, table_name: str) -> None:
        """
        Deletes a table from the storage.

        :param table_name: The name of the table to delete.
        """
        if table_name not in self.tables:
            raise ValueError(f"Table {table_name} not found.")

        # remove table from information_schema
        self.delete_table_record(
            "information_schema", Condition("table_name", "=", f"'{table_name}'")
        )

        # delete table file manager
        self.tables.pop(table_name)

        # remove table from storage
        table_file = f"{self.base_path}/{table_name}_table.bin"
        try:
            os.remove(table_file)
            print("Table deleted successfully.")
        except FileNotFoundError:
            raise ValueError(f"Table {table_name} not found.")

    def delete_table_record(self, table_name: str, condition: Condition) -> int:
        """
        Deletes records from a table based on a condition.

        :param condition: The condition of delete.
        :param table_name: The name of the table to delete records from.
        :return: numbers of records effected
        """
        if table_name not in self.tables:
            raise ValueError(f"Table {table_name} not found.")

        col_names = [col[0] for col in self.get_table_schema(table_name).get_metadata()]
        print(col_names)

        if condition.operand1["isAttribute"]:
            if condition.operand1["value"] not in col_names:
                raise ValueError(f"Column {condition.operand1['value']} not found.")
            col_1 = col_names.index(condition.operand1["value"])

            if condition.operand2["isAttribute"]:
                if condition.operand2["value"] not in col_names:
                    raise ValueError(f"Column {condition.operand2['value']} not found.")
                col_2 = col_names.index(condition.operand1["value"])
            else:
                col_2 = condition.operand2

            return self.tables[table_name].delete_record(col_1, col_2, condition)

        else:
            raise ValueError(f"Column {condition.operand1['value']} not found.")

    def get_table_schema(self, table_name):
        """
        Retrieves the schema of a specified table.

        :return: Schema of the table requested.
        """
        if table_name not in self.tables:
            raise ValueError(f"{table_name} not in database")
        return self.tables[table_name].schema

    def list_tables(self) -> List[str]:
        """
        Lists all table names stored in the information_schema.

        :return: A list of table names.
        """
        table_data = self.get_table_data("information_schema")
        return [table[0] for table in table_data]

    def get_stats(self) -> str:
        """
        Gets the statistic of every table in a storage.

        A table statistic consists of:
        nr: number of tuples in a relation r.
        br: number of blocks containing tuples of r.
        lr: size of tuple of r.
        fr: blocking factor of r - i.e., the number of tuples of r that fit into one block.
        V(A,r): number of distinct values that appear in r for attribute A; same as the size of A(r).

        :return: A JSON structured of key(table name) -> value(table statistic).
        """
        stats = {}
        for table_name, tb_manager in self.tables.items():
            if table_name != "information_schema":
                table_stats = {
                    "n_r": tb_manager.record_count,
                    "b_r": tb_manager.block_count,
                    "l_r": tb_manager.get_max_record_size(),
                    "f_r": math.ceil(tb_manager.record_count / tb_manager.block_count),
                    "v_a_r": tb_manager.get_unique_attr_count(),
                }

                stats[table_name] = table_stats

        return json.dumps(stats, indent=4)

    def write_buffer(self):
        # TODO: write buffer add params
        """
        Writes buffer to disk with the given identifier.

        :param identifier: block identifier for file name.
        """
        pass

    def read_buffer(self):
        # TODO: read buffer add params
        """
        Reads buffer from disk with the given identifier.
        """
        pass

    # ===== Private Methods ===== #

    def __initialize_information_schema(self) -> None:
        """
        Initialize or load the information_schema table that holds table names.
        """
        schema = Schema([Attribute("table_name", "varchar", 50)])
        self.information_schema = TableFileManager("information_schema", schema)
        self.tables["information_schema"] = self.information_schema

        table_names = self.get_table_data("information_schema")
        for table_name in table_names:
            table_name = table_name[0]
            self.tables[table_name] = TableFileManager(table_name)

    def __add_table_to_information_schema(self, table_name: str) -> None:
        """
        Adds a table name to the information_schema table.

        :param table_name: Name of the table to add.
        """
        self.information_schema.write_table([(table_name,)])

    def set_index(self, table_name: str, column: str, index_type: str) -> None:
        """
        Create an index on a specified column of a table.

        :param table_name: The name of the table.
        :param column: The column to index.
        :param index_type: The type of index (baru hash).
        :raises ValueError: If the index type is unsupported.
        """
        if table_name not in self.tables:
            raise ValueError(f"{table_name} not in database")

        if index_type != "hash":
            raise ValueError("Unsupported index type. Only 'hash' is implemented.")

        schema = self.get_table_schema(table_name)
        metadata = schema.get_metadata()
        # records = self.get_table_data(table)
        attrCount = -1
        dtype = "null"
        for i in range(len(metadata)):
            if metadata[i][0] == column:
                attrCount = i
                dtype = metadata[i][1]

        if attrCount == -1:
            raise Exception("There is no such column!")

        self.index = HashIndex()
        tfm = TableFileManager(table_name, schema)
        # records: List[Tuple[Any, ...]] = []
        current_block = 0

        while current_block < tfm.block_count:
            block = Block.read_block(tfm.file_path, current_block)
            offset = 0

            if current_block == 0:
                header_length = int.from_bytes(block.data[4:8], byteorder="little")
                offset = header_length

            while offset < block.header["free_space_offset"]:
                record_bytes = bytearray()

                offset_note = offset
                while block.data[offset] != 0xCC:
                    record_bytes.append(block.data[offset])
                    offset += 1

                record_bytes.append(block.data[offset])
                offset += 1

                record = tfm.serializer.deserialize(record_bytes)
                # records.append(record)

                print("isi record : ")
                print(record)
                # record = tfm.serializer.serialize(record)
                if dtype == "int":
                    key = int(
                        hashlib.sha256(int(record[attrCount]).to_bytes()).hexdigest(),
                        16,
                    ) % (2**32)
                elif dtype == "float":
                    key = int(
                        hashlib.sha256(
                            struct.pack("f", float(record[attrCount]))
                        ).hexdigest(),
                        16,
                    ) % (2**32)
                elif dtype == "char":
                    key = int(
                        hashlib.sha256(
                            str(record[attrCount]).encode("utf-8")
                        ).hexdigest(),
                        16,
                    ) % (2**32)
                elif dtype == "varchar":
                    key = int(
                        hashlib.sha256(
                            str(record[attrCount]).encode("utf-8")
                        ).hexdigest(),
                        16,
                    ) % (2**32)
                # key = int(hashlib.sha256(record[attrCount]).hexdigest(), 16) % (2**32)
                self.index.add(key, (current_block, offset_note))

            current_block += 1

        # path = "./storage" + table_name + "-" + column + "-hash" + ".pickle"
        path = os.path.join("./storage", f"{table_name}-{column}-hash.pickle")

        with open(path, "wb") as file:  # Open in binary write mode
            pickle.dump(self.index, file)

<<<<<<< HEAD
    def update_table(self, table_name: str, condition: Condition, update_values: dict):
        """Update records in a table based on a condition."""
        table_file_manager = self.tables[table_name]
        
        schema = table_file_manager.schema
        col_1_index = next(
            (i for i, attr in enumerate(schema.attributes) 
            if attr.name == condition.operand1['value']), 
            None
        )
        
        if col_1_index is None:
            raise ValueError(f"Column {condition.operand1['value']} not found in table")
        
        if condition.operand2['isAttribute']:
            col_2 = next(
                (i for i, attr in enumerate(schema.attributes) 
                if attr.name == condition.operand2['value']), 
                None
            )
            if col_2 is None:
                raise ValueError(f"Column {condition.operand2['value']} not found in table")
        else:
            col_2 = condition.operand2
        
        return table_file_manager.update_record(col_1_index, col_2, condition, update_values)
=======
    def get_index(self, table: str, column: str, value: str | int | float, dtype: str) :
        print("masuk getIndex")
        file_path = os.path.join("./storage", f"{table}-{column}-hash.pickle")
        if (not (os.path.isfile(file_path))) :
            return None 
        
        with open(file_path, "rb") as file:  # Open in binary read mode
            self.index = pickle.load(file)
        
        if dtype == "int":
            key = int(hashlib.sha256(int(value).to_bytes()).hexdigest(), 16) % (2**32)
        elif dtype == "float":
            key = int(hashlib.sha256(struct.pack('f', float(value))).hexdigest(), 16) % (2**32)
        elif dtype == "char":
            key = int(hashlib.sha256(str(value).encode('utf-8')).hexdigest(), 16) % (2**32)
        elif dtype == "varchar":
            key = int(hashlib.sha256(str(value).encode('utf-8')).hexdigest(), 16) % (2**32)
        
        index_result = self.index.find(key)
        print("index_result : ", index_result) 
        
        schema = self.get_table_schema(table)
        # metadata = schema.get_metadata()
        tfm = TableFileManager(table, schema)

        result = []
        for i in range(len(index_result)) :
            current_block = index_result[i][0]
            offset = index_result[i][1]
            block = Block.read_block(tfm.file_path, current_block)
            
            record_bytes = bytearray()

            while block.data[offset] != 0xCC:
                record_bytes.append(block.data[offset])
                offset += 1

            record_bytes.append(block.data[offset])

            record = tfm.serializer.deserialize(record_bytes)

            result.append(record)
            print("record : ", record)
        
        return result
        
# sm = StorageManager("./storage")
# sm.set_index("coba", "nilai", "hash")
>>>>>>> 991889c8


# if __name__ == "__main__":
#     storage = StorageManager("storage")
#     storage.create_table("test", Schema([Attribute("id", "int", None), Attribute("name", "varchar", 50)]))
#     storage.insert_into_table("test", [(1, "Alice"), (2, "Bob"), (3, "Charlie"), (4, "David"), (5, "Eve")])
#
#     print(storage.get_table_data("test"))
#
#     storage.delete_table("test")
#     # storage.delete_table_record("test", Condition("id", "=", "2"))
#
#     try:
#         print(storage.get_table_data("test"))
#     except ValueError as e:
#         print(e)
#
#     print(storage.list_tables())<|MERGE_RESOLUTION|>--- conflicted
+++ resolved
@@ -396,7 +396,55 @@
         with open(path, "wb") as file:  # Open in binary write mode
             pickle.dump(self.index, file)
 
-<<<<<<< HEAD
+    def get_index(self, table: str, column: str, value: str | int | float, dtype: str) :
+        print("masuk getIndex")
+        file_path = os.path.join("./storage", f"{table}-{column}-hash.pickle")
+        if (not (os.path.isfile(file_path))) :
+            return None 
+        
+        with open(file_path, "rb") as file:  # Open in binary read mode
+            self.index = pickle.load(file)
+        
+        if dtype == "int":
+            key = int(hashlib.sha256(int(value).to_bytes()).hexdigest(), 16) % (2**32)
+        elif dtype == "float":
+            key = int(hashlib.sha256(struct.pack('f', float(value))).hexdigest(), 16) % (2**32)
+        elif dtype == "char":
+            key = int(hashlib.sha256(str(value).encode('utf-8')).hexdigest(), 16) % (2**32)
+        elif dtype == "varchar":
+            key = int(hashlib.sha256(str(value).encode('utf-8')).hexdigest(), 16) % (2**32)
+        
+        index_result = self.index.find(key)
+        print("index_result : ", index_result) 
+        
+        schema = self.get_table_schema(table)
+        # metadata = schema.get_metadata()
+        tfm = TableFileManager(table, schema)
+
+        result = []
+        for i in range(len(index_result)) :
+            current_block = index_result[i][0]
+            offset = index_result[i][1]
+            block = Block.read_block(tfm.file_path, current_block)
+            
+            record_bytes = bytearray()
+
+            while block.data[offset] != 0xCC:
+                record_bytes.append(block.data[offset])
+                offset += 1
+
+            record_bytes.append(block.data[offset])
+
+            record = tfm.serializer.deserialize(record_bytes)
+
+            result.append(record)
+            print("record : ", record)
+        
+        return result
+        
+# sm = StorageManager("./storage")
+# sm.set_index("coba", "nilai", "hash")
+
     def update_table(self, table_name: str, condition: Condition, update_values: dict):
         """Update records in a table based on a condition."""
         table_file_manager = self.tables[table_name]
@@ -423,56 +471,6 @@
             col_2 = condition.operand2
         
         return table_file_manager.update_record(col_1_index, col_2, condition, update_values)
-=======
-    def get_index(self, table: str, column: str, value: str | int | float, dtype: str) :
-        print("masuk getIndex")
-        file_path = os.path.join("./storage", f"{table}-{column}-hash.pickle")
-        if (not (os.path.isfile(file_path))) :
-            return None 
-        
-        with open(file_path, "rb") as file:  # Open in binary read mode
-            self.index = pickle.load(file)
-        
-        if dtype == "int":
-            key = int(hashlib.sha256(int(value).to_bytes()).hexdigest(), 16) % (2**32)
-        elif dtype == "float":
-            key = int(hashlib.sha256(struct.pack('f', float(value))).hexdigest(), 16) % (2**32)
-        elif dtype == "char":
-            key = int(hashlib.sha256(str(value).encode('utf-8')).hexdigest(), 16) % (2**32)
-        elif dtype == "varchar":
-            key = int(hashlib.sha256(str(value).encode('utf-8')).hexdigest(), 16) % (2**32)
-        
-        index_result = self.index.find(key)
-        print("index_result : ", index_result) 
-        
-        schema = self.get_table_schema(table)
-        # metadata = schema.get_metadata()
-        tfm = TableFileManager(table, schema)
-
-        result = []
-        for i in range(len(index_result)) :
-            current_block = index_result[i][0]
-            offset = index_result[i][1]
-            block = Block.read_block(tfm.file_path, current_block)
-            
-            record_bytes = bytearray()
-
-            while block.data[offset] != 0xCC:
-                record_bytes.append(block.data[offset])
-                offset += 1
-
-            record_bytes.append(block.data[offset])
-
-            record = tfm.serializer.deserialize(record_bytes)
-
-            result.append(record)
-            print("record : ", record)
-        
-        return result
-        
-# sm = StorageManager("./storage")
-# sm.set_index("coba", "nilai", "hash")
->>>>>>> 991889c8
 
 
 # if __name__ == "__main__":
